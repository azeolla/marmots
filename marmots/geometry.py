"""
This module provides free-functions for calculating various
needed geometric quantities and formulas.
"""
from typing import Any, NamedTuple, Tuple

import numpy as np
import shapely
from shapely.geometry import Polygon
from shapely.ops import unary_union
import triangle as tr

from marmots.constants import Re

from numba import jit, njit

__all__ = [
    "view_angle",
    "altitude",
    "points_on_earth",
    "horizon_angle",
    "rotate_around_axis",
    "find_intersection",
    "cartesian_to_spherical",
    "spherical_to_cartesian",
    "project",
    "unproject",
    "geometric_area",
    "obs_zenith_azimuth",
    "decay_zenith_azimuth",
    "emergence_angle",
    "decay_altitude",
    "triangle_random_point",
    "norm",
]

# create a named tuple to store our geometry information
GeometricArea = NamedTuple(
    "GeometricArea",
    [
        ("area", np.ndarray),
        ("dot", np.ndarray),
        ("emergence", np.ndarray),
        ("stations", np.ndarray),
        ("trials", np.ndarray),
        ("axis", np.ndarray),
        ("N", float),
        ("orientations", np.ndarray),
        ("fov", np.ndarray),
    ],
)

def geometric_area(
    ra_deg: float,
    dec_deg: float,
    lat_deg: np.ndarray,
    lon_deg: np.ndarray, 
    height: np.ndarray,
    maxview: float,
    orientations: np.ndarray,
    fov: np.ndarray,
    N: int = 10_000,
    min_elev: float = np.deg2rad(-30),
):
    """
    Compute the geometric area on the surface of the Earth "illuminated"
    within a maximum `view` angle around a source elevation `elev` and
    a source `phi` from an an altitude `height`.

    Parameters
    ----------
    height: float
        The observation heights (km).
    maxview: float
        The maximum view angle from the payload (radians).
    elev: float
        The elevation angle (-nve) of the source at the payload (radians).
    phi: float
        The azimuthal angle of the source (radians).
    N: int
        The number of trials to evaluate the integral.
    ice: float
        The constant thickness of the ice (km)

    Returns
    -------
    area: float
        The geometric area at each elevation angle (km^2).
    emergence: np.ndarray
        The detected emergence angles for each trial (radians)
    view: np.ndarray
        The detected view angles for each trial (view)
    """

    ra = np.deg2rad(ra_deg)
    dec = np.deg2rad(dec_deg)
    lat = np.deg2rad(lat_deg)
    lon = np.deg2rad(lon_deg)

    alt = altitude(ra, dec, lat, lon)

    theta = np.pi/2 - dec
    phi = ra  

    # the particle axis
    axis = -spherical_to_cartesian(theta, phi, r=1.0)[0]

    # generate ~N random points in the corresponding segment
    trials, A0, stations, orientations, fov = points_on_earth(lat, lon, height, alt, axis, maxview, orientations, fov, N, min_elev)
    
    events_generated = trials.shape[0]
    
    if (events_generated == 0):

        return GeometricArea(A0, np.array([]), np.array([]), np.array([]), np.array([]), axis, 0, np.array([]), np.array([]))

    else:

        '''
        in_view = np.zeros(events_generated)
        for i in range(stations["geocentric"].shape[0]):
            in_view += view_angle(trials, stations["geocentric"][i], axis) <= maxview 
            
        trials = trials[in_view > 0]
        '''

        # compute the dot product of each trial point with the axis vector
        dot = np.dot(normalize(trials), axis)

        # and mask those trials whose dot product < 0 - since trials are on
        # the surface of the Earth, this would require the RF to propagate
        # through the Earth which is going to render the event undetectable.
        valid = dot > 0

        # mask the dot products and view angle
        dot = dot[valid]
            
        # compute the average emergence angle for this elevation
        emergence = np.pi/2.0 - np.arccos(dot) if dot.size else np.asarray([])
                   
        # and we are done
        return GeometricArea(A0, dot, emergence, stations, trials[valid], axis, events_generated, orientations, fov)


def altitude(ra, dec, lat, lon):
    alt = np.arcsin( np.sin(dec)*np.sin(lat) + np.cos(dec)*np.cos(lat)*np.cos(lon-ra) )
    return alt


def decay_view(
    decay_point: np.ndarray, axis: np.ndarray, station: np.ndarray,
) -> np.ndarray:

    d = station - decay_point
    
    return np.arccos(np.dot(normalize(d), axis)) 


def view_angle(point: np.ndarray, obspoint: np.ndarray, axis: np.ndarray) -> np.ndarray:
    """
    Given the height of the observer (in km), the location of the observation
    point `point` in geocentric coordinates, and the particle `axis`, calculate
    the angle of the observer from the particle's frame i.e. the view angle.

    Parameters
    ----------
    height: np.ndarray
       A (N, 1)-length array containing detector heights (in km).
    point: np.ndarray
       A (N, 3)-length array containing obspoint locations in
       geocentric (km) coordinates.
    axis: np.ndarray
       A (N, 3)-length array containing the normalized
       axis of the particle velocity.

    Returns
    -------
    view: np.ndarray
       The view angle for each decay point (in radians).

    """
       
    # calculate the vector from the point to the obs. points
    view = obspoint - point

    # calculate the view angle
    return np.arccos(np.dot(normalize(view), axis))


def points_on_earth(
    lat: np.ndarray, 
    lon: np.ndarray, 
    height: np.ndarray, 
    alt: np.ndarray,  
    axis: np.ndarray, 
    maxview: float,
    orientations: np.ndarray,
    fov: np.ndarray,
    N: int = 10_000,
    min_elev: float = np.deg2rad(-30),
) -> np.ndarray:
    """
    Sample `N` 3D vectors from the patch on the Earth centered at a given
    pyaload and elevation angle with a maximum view angle of `maxview`.

    Parameters
    ----------
    height: float
        The height of the observation point in km.
    elev: float
        The payload elevation angle in radians (-ve below the horizon)
    phi: float
        The payload azimuth angle in radians.
    view: float
        The maximum view angle in radians.
    N: int
        The number of sample points to generater.
    ice: float
        The constant thickness of the ice (km).

    Returns
    -------
    points: np.ndarray
        A (N, 3) ndarray containing the generated random points.
    area: float
        The trapezoidal surface area sampled from (in km^2).
    """

    lowest_angle = alt - maxview

    horizon = horizon_angle(height, radius=Re)

    # if lowest_angle is above the horizon, this station doesn't view the Earth at all in this direction
    # also, if we're looking below our minimum elevation angle cut, cut it
    invalid = (lowest_angle > horizon) | (alt < min_elev)

    # if no stations view the Earth, exit now
    if (np.sum(invalid) == lat.size):
        trials = np.array([])
        A0 = 0 
        stations = np.array([])

    else:
        
        # save the stations that do have the Earth in view
        station_theta = np.pi/2 - lat[~invalid]
        station_phi = lon[~invalid]
        station_height = height[~invalid]
        
        stations = {}
        for i in range(station_theta.size):
            stations[i] = {"geocentric": spherical_to_cartesian(station_theta[i], station_phi[i], Re+station_height[i])[0], 
                            "geodetic": np.array([np.rad2deg(lat[~invalid][i]), np.rad2deg(lon[~invalid][i]), height[~invalid][i]]).T}
        orientations = orientations[~invalid]
        fov = fov[~invalid]
        
        
        z = np.array([0,0,1])
        perp = np.cross(axis, z) # axis perpindicular to the shower axis
        v = rotate_around_axis(axis, perp/np.linalg.norm(perp), maxview) # the shower axis rotated by maxview
        
        theta = np.deg2rad(np.arange(0,360,15))
        vectors = np.empty((theta.size,3))
        for i in range(theta.size):
               vectors[i] = -rotate_around_axis(v, axis, theta[i]) # a cone of vectors around the shower axis
        
        polygons = []
        for i in range(len(stations)):
            # from the vantage point of each station, see where our cone of vectors intersect the Earth
            points = cartesian_to_spherical(np.array([find_intersection(vec, stations[i]["geocentric"]) for vec in vectors]))

            # identify areas that cross on the antimeridian. These points need to be moved all to the same side
            s = np.sum(points[:,2] > 0)
            wrapped_over_antimeridian = (s != 0) & (s != points[:,2].size) & (np.mean(abs(points[:,2])) > np.pi/2)
            if wrapped_over_antimeridian:
                points[:,2][points[:,2] < 0] += 2*np.pi
    
            # sinusoidal projection allows us to work in 2D, while conserving the shape's area
            x,y = project(points[:,0], 90 - np.rad2deg(points[:,1]), np.rad2deg(points[:,2]))

            # this ensures that the vertices are in order
            pp = list(zip(x,y))
            cent=(np.sum([p[0] for p in pp])/len(pp),np.sum([p[1] for p in pp])/len(pp))
            # sort by polar angle
            pp.sort(key=lambda p: np.arctan2(p[1]-cent[1],p[0]-cent[0]))

            polygons.append(Polygon(pp))

        
        # the union of all the areas
        multi = unary_union(polygons)

        # the union area
        A0 = multi.area

        # triangulate the union area in order to randomly sample points uniformly
        triangles = []
        if type(multi) == shapely.geometry.multipolygon.MultiPolygon:
            for i in range(len(multi.geoms)):
                vertices = np.array(multi.geoms[i].exterior.coords)[:-1]

                start = np.arange(0, vertices.shape[0])
                end = np.roll(start,-1)
                segments = np.column_stack((start,end))

                shape = dict(vertices = vertices, segments = segments)

                tri = tr.triangulate(shape, 'p')

                triangles.append(tri['vertices'][tri['triangles']])
        else:
            vertices = np.array(multi.exterior.coords)[:-1]

            start = np.arange(0, vertices.shape[0])
            end = np.roll(start,-1)
            segments = np.column_stack((start,end))

            shape = dict(vertices = vertices, segments = segments)

            tri = tr.triangulate(shape, 'p')

            triangles.append(tri['vertices'][tri['triangles']])

        triangles = np.concatenate(triangles)
        
        # find the area of each triangle
        areas = np.empty(triangles.shape[0])
        for i in range(triangles.shape[0]):
            areas[i] = Polygon(triangles[i]).area
            
        idx = np.random.choice(np.arange(triangles.shape[0]), p=areas/np.sum(areas), size=N) # randomly pick triangles weighed by their area 
        idx, counts = np.unique(idx, return_counts = True) # count how many times each triangle was picked
        proj_trials = np.concatenate(list(map(triangle_random_point, triangles[idx], counts))) # and sample that many points from each triangle 
        
        # reverse sinusoidal projection
        trials_spherical = unproject(proj_trials)

        trials = spherical_to_cartesian(trials_spherical[:,1], trials_spherical[:,2], trials_spherical[:,0])

    # and return the trials, area, and valid stations
    return trials, A0, stations, orientations, fov


def triangle_random_point(triangle, size):
    r1 = np.random.random(size)
    r2 = np.random.random(size)

    P = (1 - np.sqrt(r1)).reshape(-1,1) * triangle[0] + (np.sqrt(r1) * (1 - r2)).reshape(-1,1) * triangle[1] + (np.sqrt(r1) * r2).reshape(-1,1) * triangle[2]
    
    return P


def rotate_around_axis(vector, axis, theta):
    R = np.empty((3,3))
    R[0] = np.array([np.cos(theta)+axis[0]**2 * (1-np.cos(theta)), axis[0]*axis[1]*(1-np.cos(theta)) - axis[2]*np.sin(theta),axis[0]*axis[2]*(1-np.cos(theta)) + axis[1]*np.sin(theta)])
    R[1] = np.array([axis[1]*axis[0]*(1-np.cos(theta)) + axis[2]*np.sin(theta),np.cos(theta)+axis[1]**2 * (1-np.cos(theta)),axis[1]*axis[2]*(1-np.cos(theta)) - axis[0]*np.sin(theta)])
    R[2] = np.array([axis[2]*axis[0]*(1-np.cos(theta)) - axis[1]*np.sin(theta),axis[2]*axis[1]*(1-np.cos(theta)) + axis[0]*np.sin(theta),np.cos(theta)+axis[2]**2 * (1-np.cos(theta))])
    
    return R @ vector


def find_intersection(vector, station):
    
    #https://diegoinacio.github.io/computer-vision-notebooks-page/pages/ray-intersection_sphere.html
    
    #note: this assumes that the vector is pointed toward the source
    
    t = np.dot(station, vector)
    p = station - vector*t
    d = np.linalg.norm(p)

    height = np.linalg.norm(station)
    horizon_elev = -np.arccos(Re / height) # the angle from horizontal to the horizon from the station
    vec_elev = -np.arccos(np.dot(station/height,vector)) + np.pi/2 # the angle from horizontal for the observation vector

    if(vec_elev > horizon_elev):
        # if the vector points above the horizon, rotate it towards the Earth such that it hits the horizon
        axis = np.cross(station/height, vector) # axis perpendicular to the station vector and observation vector
        horizon_vec = rotate_around_axis(vector, axis, -(horizon_elev-vec_elev)) # rotate the observation vector such that it is pointed at the horizon
        new_t = np.dot(station, horizon_vec)
        new_p = station - horizon_vec*new_t
        Ps = new_p

    elif(vec_elev == horizon_elev):
        # this happens when the vector is tangent to the Earth
        Ps = p

    else:
        # find the first point of intersection when the vector passes through the Earth
        i = np.sqrt(Re**2 - d**2)
        Ps = station - vector*(t + i)
        
    return Ps


def cartesian_to_spherical(point):

    spherical = np.empty((point.shape[0], 3))

    spherical[:,0] = norm(point)
    spherical[:,1] = np.arccos(point[:,2]/norm(point))
    spherical[:,2] = np.arctan2(point[:,1], point[:,0])

    return spherical


def project(radius, latitude, longitude):
    lat_dist = np.pi * radius / 180
    y = latitude * lat_dist 
    x = longitude * lat_dist * np.cos(np.deg2rad(latitude))
    return x, y


def unproject(point):
    spherical = np.empty((point.shape[0], 3))
    
    lat_dist = np.pi * Re/180
    latitude = point[:,1]/lat_dist
    longitude = point[:,0]/lat_dist/np.cos(np.deg2rad(latitude))
    
    spherical[:,0] = Re
    spherical[:,1] = np.deg2rad(90 - latitude)
    spherical[:,2] = np.deg2rad(longitude)
    return spherical


def horizon_angle(height: np.ndarray, radius: float = Re) -> np.ndarray:
    """
    Calculate the horizon angle (in radians)
    for a given set of heights (in km).

    Parameters
    ----------
    height: np.ndarray
       The height of the viewing point (km).
    ice: float
       The constant ice thickness (km)

    Returns
    -------
    horizon: np.ndarray
       The horizon angle (in radians).
    """
    return -np.arccos((radius) / (radius + height))


def emergence_angle(
    height: np.ndarray, elev: np.ndarray, ice: float = 0.0
) -> np.ndarray:
    """
    Given a viewing height (in km) and a set of payload elevation angles (in
    radians), compute the emergence angle from the surface intersection of the
    elevation angle looking at the payload.

    See:
        https://math.stackexchange.com/questions/209271/
        given-an-altitude-and-a-viewing-angle-how-do-i-determine-the-distance-of-the-vie

    for a diagram and derivation of the formula used in this implementation.

    Parameters
    ----------
    height: np.ndarray
       The height (in km) of each viewing position.
    elev: np.ndarray
       The payload elevation angle (in radians).
    ice: float
       The thickness of the ice [km].

    Returns
    -------
    emergence_angle: np.ndarray
       The emergence angle (in radians)
    """

    # make sure that elev, height are atleast 1D
    elev = np.atleast_1d(elev)
    height = np.atleast_1d(height)

    # compute the 'theta' in the reference
    theta = np.pi / 2.0 + elev

    # compute sin(phi)
    sphi = ((Re + height) / (Re + ice)) * np.sin(theta)

    # create an array to store the result
    emerg_angle: np.ndarray = np.zeros_like(sphi)

    # if sphi < 1., arcsin is defined and we intersect the Earth
    intersect = np.abs(sphi) <= 1.0

    # and for points that intersect, we overwrite with the true earth angle
    emerg_angle[intersect] = np.pi / 2.0 - np.arcsin(sphi[intersect])

    # and we are done
    return emerg_angle


def spherical_to_cartesian(
    theta: np.ndarray, phi: np.ndarray, r: np.ndarray = 1.0
) -> np.ndarray:
    """
    Convert an array of (theta, phi, r) points to (N, 3) Cartesian vectors.

    Parameters
    ----------
    theta: np.ndarray
       The polar angle (in radians).
    phi: np.ndarray
       The azimuthal angle (in radians)
    r: np.ndarray
       The radius of the points (defaults to 1. for unit sphere)

    Returns
    -------
    points: np.ndarray
       A (N, 3) array containing the Cartesian coordinates.
    """

    # make sure they are both atleast 1D
    r = np.atleast_1d(r)
    theta = np.atleast_1d(theta)
    phi = np.atleast_1d(phi)

    # create the storage for the cartesian points
    cartesian = np.empty((theta.size, 3))

    # and fill in the values
    cartesian[:, 0] = r * np.sin(theta) * np.cos(phi)
    cartesian[:, 1] = r * np.sin(theta) * np.sin(phi)
    cartesian[:, 2] = r * np.cos(theta)

    # and we are done
    return cartesian


def decay_zenith_azimuth(decay_point: np.ndarray, axis: np.ndarray) -> np.ndarray:
    """
    Returns the zenith angle and azimuth angle (measured from East to North) of a shower as measured at the decay point


    Parameters
    ----------
    axis: np.ndarray
        A shape=(3,) array of the geocentric x,y,z coordinates of shower axis (km)
    decay_point: np.ndarray
        A shape=(N,3) array of the geocentric x,y,z coordinates of the decay points (km).

    Returns
    -------
    theta: np.ndarray
        The zenith angle of each shower from a line normal to the Earth centered on the decay point (rad).
    phi: np.ndarray
        The azimuth angle (measured from East to North) of each shower relative to the decay point (rad).
    """

    dot1 = np.dot(normalize(decay_point), axis)
    zenith = np.arccos(dot1)
    
    decay_point_spherical = cartesian_to_spherical(decay_point)
    axis_spherical = cartesian_to_spherical(axis[None,:])
    
    y = np.sin(decay_point_spherical[:,2] - axis_spherical[:,2]) * np.cos(np.pi/2 - axis_spherical[:,1])
    x = np.cos(np.pi/2 - decay_point_spherical[:,1]) * np.sin(np.pi/2 - axis_spherical[:,1]) - np.sin(np.pi/2 - decay_point_spherical[:,1]) * np.cos(np.pi/2 - axis_spherical[:,1]) * np.cos(decay_point_spherical[:,2] - axis_spherical[:,2])
    a = np.arctan2(y,x)
    
    azimuth = a + np.pi/2

    return zenith, azimuth, decay_point_spherical


def decay_altitude(
    emergence: np.ndarray, decay_length: np.ndarray, thickness: float
) -> np.ndarray:
    """
    Give the emergence angle at the surface, and the decay length,
    calculate the altitude of the decay point.


    Parameters
    ----------
    emergence: np.ndarray
        The emergence angle at the surface (radians)
    decay_length: np.ndarray
        The decay length from the surface (in km).
    thickness: float
        The ice thickness (in km).

    Returns
    -------
    altitude: np.ndarray
        The altitude of the decay point (km).
    """

    # calculate the local zenith angle
    local_zenith = np.pi / 2.0 - emergence

    # the radius at sea-level
    Rsea = Re + thickness

    # and use the cosine rule to calculate the geocentric distance
    geocentric = np.sqrt(
        Rsea ** 2.0
        + decay_length ** 2.0
        + 2 * Rsea * decay_length * np.cos(local_zenith)
    )

    # and convert that into an altitude ASL
    altitude: np.ndarray = geocentric - Re

    return altitude


def obs_zenith_azimuth(
    station: np.ndarray, decay_point: np.ndarray, decay_point_spherical: np.ndarray) -> np.ndarray:
    """
    Returns the zenith angle and azimuth angle (measured from East to North) at which the decay points are located relative to the station.


    Parameters
    ----------
    station: np.ndarray
        A shape=(3,) array of the geocentric x,y,z coordinates of the station (km)
    decay_point: np.ndarray
        A shape=(N,3) array of the geocentric x,y,z coordinates of the decay points (km).

    Returns
    -------
    theta: np.ndarray
        The zenith angle of each decay point from a line normal to the Earth centered on the station (rad).
    phi: np.ndarray
        The azimuth angle (measured from East to North) of each decay point relative to the station (rad).
    """

    decay_vector = decay_point - station['geocentric']
    decay_vector = normalize(decay_vector)

    dot1 = np.dot(decay_vector, station['geocentric']/np.linalg.norm(station['geocentric']))
    zenith = np.arccos(dot1)

    lat = np.deg2rad(station['geodetic'][0])
    lon = np.deg2rad(station['geodetic'][1])
    
    y = np.sin(lon - decay_point_spherical[:,2]) * np.cos(np.pi/2 - decay_point_spherical[:,1])
    x = np.cos(lat) * np.sin(np.pi/2 - decay_point_spherical[:,1]) - np.sin(lat) * np.cos(np.pi/2 - decay_point_spherical[:,1]) * np.cos(lon - decay_point_spherical[:,2])
    a = np.arctan2(y,x)
<<<<<<< HEAD

=======
    
>>>>>>> f619b2ab
    # first add pi/2 so that azimuth is measured from East instead of North. Then wrap azimuth between [-pi,pi)
    azimuth = ((a + np.pi/2) + np.pi) % (2*np.pi) - np.pi

    return zenith, azimuth


def distance_to_horizon(height: float, radius: float = Re) -> float:
    """
    Calculate the distance to the horizon from a given altitude
    with a given ice thickness.
    Parameters
    ----------
    height: np.ndarray
        The payload altitude in km.
    thickness: np.ndarray
        The ice thickness in km.
    Returns
    -------
    distance: np.ndarray
        The distance to the payload in km.
    """
    return (radius + height) * np.sin(-horizon_angle(height))


@njit
def norm(vec: np.ndarray):
    # norm along axis=1
    return np.sqrt(vec[:,0]**2 +vec[:,1]**2 + vec[:,2]**2)


@njit
def normalize(vec: np.ndarray):
    # normalize along axis=1
    norm = np.sqrt(vec[:,0]**2 +vec[:,1]**2 + vec[:,2]**2)
    return vec/np.expand_dims(norm, 1)
<|MERGE_RESOLUTION|>--- conflicted
+++ resolved
@@ -1,686 +1,682 @@
-"""
-This module provides free-functions for calculating various
-needed geometric quantities and formulas.
-"""
-from typing import Any, NamedTuple, Tuple
-
-import numpy as np
-import shapely
-from shapely.geometry import Polygon
-from shapely.ops import unary_union
-import triangle as tr
-
-from marmots.constants import Re
-
-from numba import jit, njit
-
-__all__ = [
-    "view_angle",
-    "altitude",
-    "points_on_earth",
-    "horizon_angle",
-    "rotate_around_axis",
-    "find_intersection",
-    "cartesian_to_spherical",
-    "spherical_to_cartesian",
-    "project",
-    "unproject",
-    "geometric_area",
-    "obs_zenith_azimuth",
-    "decay_zenith_azimuth",
-    "emergence_angle",
-    "decay_altitude",
-    "triangle_random_point",
-    "norm",
-]
-
-# create a named tuple to store our geometry information
-GeometricArea = NamedTuple(
-    "GeometricArea",
-    [
-        ("area", np.ndarray),
-        ("dot", np.ndarray),
-        ("emergence", np.ndarray),
-        ("stations", np.ndarray),
-        ("trials", np.ndarray),
-        ("axis", np.ndarray),
-        ("N", float),
-        ("orientations", np.ndarray),
-        ("fov", np.ndarray),
-    ],
-)
-
-def geometric_area(
-    ra_deg: float,
-    dec_deg: float,
-    lat_deg: np.ndarray,
-    lon_deg: np.ndarray, 
-    height: np.ndarray,
-    maxview: float,
-    orientations: np.ndarray,
-    fov: np.ndarray,
-    N: int = 10_000,
-    min_elev: float = np.deg2rad(-30),
-):
-    """
-    Compute the geometric area on the surface of the Earth "illuminated"
-    within a maximum `view` angle around a source elevation `elev` and
-    a source `phi` from an an altitude `height`.
-
-    Parameters
-    ----------
-    height: float
-        The observation heights (km).
-    maxview: float
-        The maximum view angle from the payload (radians).
-    elev: float
-        The elevation angle (-nve) of the source at the payload (radians).
-    phi: float
-        The azimuthal angle of the source (radians).
-    N: int
-        The number of trials to evaluate the integral.
-    ice: float
-        The constant thickness of the ice (km)
-
-    Returns
-    -------
-    area: float
-        The geometric area at each elevation angle (km^2).
-    emergence: np.ndarray
-        The detected emergence angles for each trial (radians)
-    view: np.ndarray
-        The detected view angles for each trial (view)
-    """
-
-    ra = np.deg2rad(ra_deg)
-    dec = np.deg2rad(dec_deg)
-    lat = np.deg2rad(lat_deg)
-    lon = np.deg2rad(lon_deg)
-
-    alt = altitude(ra, dec, lat, lon)
-
-    theta = np.pi/2 - dec
-    phi = ra  
-
-    # the particle axis
-    axis = -spherical_to_cartesian(theta, phi, r=1.0)[0]
-
-    # generate ~N random points in the corresponding segment
-    trials, A0, stations, orientations, fov = points_on_earth(lat, lon, height, alt, axis, maxview, orientations, fov, N, min_elev)
-    
-    events_generated = trials.shape[0]
-    
-    if (events_generated == 0):
-
-        return GeometricArea(A0, np.array([]), np.array([]), np.array([]), np.array([]), axis, 0, np.array([]), np.array([]))
-
-    else:
-
-        '''
-        in_view = np.zeros(events_generated)
-        for i in range(stations["geocentric"].shape[0]):
-            in_view += view_angle(trials, stations["geocentric"][i], axis) <= maxview 
-            
-        trials = trials[in_view > 0]
-        '''
-
-        # compute the dot product of each trial point with the axis vector
-        dot = np.dot(normalize(trials), axis)
-
-        # and mask those trials whose dot product < 0 - since trials are on
-        # the surface of the Earth, this would require the RF to propagate
-        # through the Earth which is going to render the event undetectable.
-        valid = dot > 0
-
-        # mask the dot products and view angle
-        dot = dot[valid]
-            
-        # compute the average emergence angle for this elevation
-        emergence = np.pi/2.0 - np.arccos(dot) if dot.size else np.asarray([])
-                   
-        # and we are done
-        return GeometricArea(A0, dot, emergence, stations, trials[valid], axis, events_generated, orientations, fov)
-
-
-def altitude(ra, dec, lat, lon):
-    alt = np.arcsin( np.sin(dec)*np.sin(lat) + np.cos(dec)*np.cos(lat)*np.cos(lon-ra) )
-    return alt
-
-
-def decay_view(
-    decay_point: np.ndarray, axis: np.ndarray, station: np.ndarray,
-) -> np.ndarray:
-
-    d = station - decay_point
-    
-    return np.arccos(np.dot(normalize(d), axis)) 
-
-
-def view_angle(point: np.ndarray, obspoint: np.ndarray, axis: np.ndarray) -> np.ndarray:
-    """
-    Given the height of the observer (in km), the location of the observation
-    point `point` in geocentric coordinates, and the particle `axis`, calculate
-    the angle of the observer from the particle's frame i.e. the view angle.
-
-    Parameters
-    ----------
-    height: np.ndarray
-       A (N, 1)-length array containing detector heights (in km).
-    point: np.ndarray
-       A (N, 3)-length array containing obspoint locations in
-       geocentric (km) coordinates.
-    axis: np.ndarray
-       A (N, 3)-length array containing the normalized
-       axis of the particle velocity.
-
-    Returns
-    -------
-    view: np.ndarray
-       The view angle for each decay point (in radians).
-
-    """
-       
-    # calculate the vector from the point to the obs. points
-    view = obspoint - point
-
-    # calculate the view angle
-    return np.arccos(np.dot(normalize(view), axis))
-
-
-def points_on_earth(
-    lat: np.ndarray, 
-    lon: np.ndarray, 
-    height: np.ndarray, 
-    alt: np.ndarray,  
-    axis: np.ndarray, 
-    maxview: float,
-    orientations: np.ndarray,
-    fov: np.ndarray,
-    N: int = 10_000,
-    min_elev: float = np.deg2rad(-30),
-) -> np.ndarray:
-    """
-    Sample `N` 3D vectors from the patch on the Earth centered at a given
-    pyaload and elevation angle with a maximum view angle of `maxview`.
-
-    Parameters
-    ----------
-    height: float
-        The height of the observation point in km.
-    elev: float
-        The payload elevation angle in radians (-ve below the horizon)
-    phi: float
-        The payload azimuth angle in radians.
-    view: float
-        The maximum view angle in radians.
-    N: int
-        The number of sample points to generater.
-    ice: float
-        The constant thickness of the ice (km).
-
-    Returns
-    -------
-    points: np.ndarray
-        A (N, 3) ndarray containing the generated random points.
-    area: float
-        The trapezoidal surface area sampled from (in km^2).
-    """
-
-    lowest_angle = alt - maxview
-
-    horizon = horizon_angle(height, radius=Re)
-
-    # if lowest_angle is above the horizon, this station doesn't view the Earth at all in this direction
-    # also, if we're looking below our minimum elevation angle cut, cut it
-    invalid = (lowest_angle > horizon) | (alt < min_elev)
-
-    # if no stations view the Earth, exit now
-    if (np.sum(invalid) == lat.size):
-        trials = np.array([])
-        A0 = 0 
-        stations = np.array([])
-
-    else:
-        
-        # save the stations that do have the Earth in view
-        station_theta = np.pi/2 - lat[~invalid]
-        station_phi = lon[~invalid]
-        station_height = height[~invalid]
-        
-        stations = {}
-        for i in range(station_theta.size):
-            stations[i] = {"geocentric": spherical_to_cartesian(station_theta[i], station_phi[i], Re+station_height[i])[0], 
-                            "geodetic": np.array([np.rad2deg(lat[~invalid][i]), np.rad2deg(lon[~invalid][i]), height[~invalid][i]]).T}
-        orientations = orientations[~invalid]
-        fov = fov[~invalid]
-        
-        
-        z = np.array([0,0,1])
-        perp = np.cross(axis, z) # axis perpindicular to the shower axis
-        v = rotate_around_axis(axis, perp/np.linalg.norm(perp), maxview) # the shower axis rotated by maxview
-        
-        theta = np.deg2rad(np.arange(0,360,15))
-        vectors = np.empty((theta.size,3))
-        for i in range(theta.size):
-               vectors[i] = -rotate_around_axis(v, axis, theta[i]) # a cone of vectors around the shower axis
-        
-        polygons = []
-        for i in range(len(stations)):
-            # from the vantage point of each station, see where our cone of vectors intersect the Earth
-            points = cartesian_to_spherical(np.array([find_intersection(vec, stations[i]["geocentric"]) for vec in vectors]))
-
-            # identify areas that cross on the antimeridian. These points need to be moved all to the same side
-            s = np.sum(points[:,2] > 0)
-            wrapped_over_antimeridian = (s != 0) & (s != points[:,2].size) & (np.mean(abs(points[:,2])) > np.pi/2)
-            if wrapped_over_antimeridian:
-                points[:,2][points[:,2] < 0] += 2*np.pi
-    
-            # sinusoidal projection allows us to work in 2D, while conserving the shape's area
-            x,y = project(points[:,0], 90 - np.rad2deg(points[:,1]), np.rad2deg(points[:,2]))
-
-            # this ensures that the vertices are in order
-            pp = list(zip(x,y))
-            cent=(np.sum([p[0] for p in pp])/len(pp),np.sum([p[1] for p in pp])/len(pp))
-            # sort by polar angle
-            pp.sort(key=lambda p: np.arctan2(p[1]-cent[1],p[0]-cent[0]))
-
-            polygons.append(Polygon(pp))
-
-        
-        # the union of all the areas
-        multi = unary_union(polygons)
-
-        # the union area
-        A0 = multi.area
-
-        # triangulate the union area in order to randomly sample points uniformly
-        triangles = []
-        if type(multi) == shapely.geometry.multipolygon.MultiPolygon:
-            for i in range(len(multi.geoms)):
-                vertices = np.array(multi.geoms[i].exterior.coords)[:-1]
-
-                start = np.arange(0, vertices.shape[0])
-                end = np.roll(start,-1)
-                segments = np.column_stack((start,end))
-
-                shape = dict(vertices = vertices, segments = segments)
-
-                tri = tr.triangulate(shape, 'p')
-
-                triangles.append(tri['vertices'][tri['triangles']])
-        else:
-            vertices = np.array(multi.exterior.coords)[:-1]
-
-            start = np.arange(0, vertices.shape[0])
-            end = np.roll(start,-1)
-            segments = np.column_stack((start,end))
-
-            shape = dict(vertices = vertices, segments = segments)
-
-            tri = tr.triangulate(shape, 'p')
-
-            triangles.append(tri['vertices'][tri['triangles']])
-
-        triangles = np.concatenate(triangles)
-        
-        # find the area of each triangle
-        areas = np.empty(triangles.shape[0])
-        for i in range(triangles.shape[0]):
-            areas[i] = Polygon(triangles[i]).area
-            
-        idx = np.random.choice(np.arange(triangles.shape[0]), p=areas/np.sum(areas), size=N) # randomly pick triangles weighed by their area 
-        idx, counts = np.unique(idx, return_counts = True) # count how many times each triangle was picked
-        proj_trials = np.concatenate(list(map(triangle_random_point, triangles[idx], counts))) # and sample that many points from each triangle 
-        
-        # reverse sinusoidal projection
-        trials_spherical = unproject(proj_trials)
-
-        trials = spherical_to_cartesian(trials_spherical[:,1], trials_spherical[:,2], trials_spherical[:,0])
-
-    # and return the trials, area, and valid stations
-    return trials, A0, stations, orientations, fov
-
-
-def triangle_random_point(triangle, size):
-    r1 = np.random.random(size)
-    r2 = np.random.random(size)
-
-    P = (1 - np.sqrt(r1)).reshape(-1,1) * triangle[0] + (np.sqrt(r1) * (1 - r2)).reshape(-1,1) * triangle[1] + (np.sqrt(r1) * r2).reshape(-1,1) * triangle[2]
-    
-    return P
-
-
-def rotate_around_axis(vector, axis, theta):
-    R = np.empty((3,3))
-    R[0] = np.array([np.cos(theta)+axis[0]**2 * (1-np.cos(theta)), axis[0]*axis[1]*(1-np.cos(theta)) - axis[2]*np.sin(theta),axis[0]*axis[2]*(1-np.cos(theta)) + axis[1]*np.sin(theta)])
-    R[1] = np.array([axis[1]*axis[0]*(1-np.cos(theta)) + axis[2]*np.sin(theta),np.cos(theta)+axis[1]**2 * (1-np.cos(theta)),axis[1]*axis[2]*(1-np.cos(theta)) - axis[0]*np.sin(theta)])
-    R[2] = np.array([axis[2]*axis[0]*(1-np.cos(theta)) - axis[1]*np.sin(theta),axis[2]*axis[1]*(1-np.cos(theta)) + axis[0]*np.sin(theta),np.cos(theta)+axis[2]**2 * (1-np.cos(theta))])
-    
-    return R @ vector
-
-
-def find_intersection(vector, station):
-    
-    #https://diegoinacio.github.io/computer-vision-notebooks-page/pages/ray-intersection_sphere.html
-    
-    #note: this assumes that the vector is pointed toward the source
-    
-    t = np.dot(station, vector)
-    p = station - vector*t
-    d = np.linalg.norm(p)
-
-    height = np.linalg.norm(station)
-    horizon_elev = -np.arccos(Re / height) # the angle from horizontal to the horizon from the station
-    vec_elev = -np.arccos(np.dot(station/height,vector)) + np.pi/2 # the angle from horizontal for the observation vector
-
-    if(vec_elev > horizon_elev):
-        # if the vector points above the horizon, rotate it towards the Earth such that it hits the horizon
-        axis = np.cross(station/height, vector) # axis perpendicular to the station vector and observation vector
-        horizon_vec = rotate_around_axis(vector, axis, -(horizon_elev-vec_elev)) # rotate the observation vector such that it is pointed at the horizon
-        new_t = np.dot(station, horizon_vec)
-        new_p = station - horizon_vec*new_t
-        Ps = new_p
-
-    elif(vec_elev == horizon_elev):
-        # this happens when the vector is tangent to the Earth
-        Ps = p
-
-    else:
-        # find the first point of intersection when the vector passes through the Earth
-        i = np.sqrt(Re**2 - d**2)
-        Ps = station - vector*(t + i)
-        
-    return Ps
-
-
-def cartesian_to_spherical(point):
-
-    spherical = np.empty((point.shape[0], 3))
-
-    spherical[:,0] = norm(point)
-    spherical[:,1] = np.arccos(point[:,2]/norm(point))
-    spherical[:,2] = np.arctan2(point[:,1], point[:,0])
-
-    return spherical
-
-
-def project(radius, latitude, longitude):
-    lat_dist = np.pi * radius / 180
-    y = latitude * lat_dist 
-    x = longitude * lat_dist * np.cos(np.deg2rad(latitude))
-    return x, y
-
-
-def unproject(point):
-    spherical = np.empty((point.shape[0], 3))
-    
-    lat_dist = np.pi * Re/180
-    latitude = point[:,1]/lat_dist
-    longitude = point[:,0]/lat_dist/np.cos(np.deg2rad(latitude))
-    
-    spherical[:,0] = Re
-    spherical[:,1] = np.deg2rad(90 - latitude)
-    spherical[:,2] = np.deg2rad(longitude)
-    return spherical
-
-
-def horizon_angle(height: np.ndarray, radius: float = Re) -> np.ndarray:
-    """
-    Calculate the horizon angle (in radians)
-    for a given set of heights (in km).
-
-    Parameters
-    ----------
-    height: np.ndarray
-       The height of the viewing point (km).
-    ice: float
-       The constant ice thickness (km)
-
-    Returns
-    -------
-    horizon: np.ndarray
-       The horizon angle (in radians).
-    """
-    return -np.arccos((radius) / (radius + height))
-
-
-def emergence_angle(
-    height: np.ndarray, elev: np.ndarray, ice: float = 0.0
-) -> np.ndarray:
-    """
-    Given a viewing height (in km) and a set of payload elevation angles (in
-    radians), compute the emergence angle from the surface intersection of the
-    elevation angle looking at the payload.
-
-    See:
-        https://math.stackexchange.com/questions/209271/
-        given-an-altitude-and-a-viewing-angle-how-do-i-determine-the-distance-of-the-vie
-
-    for a diagram and derivation of the formula used in this implementation.
-
-    Parameters
-    ----------
-    height: np.ndarray
-       The height (in km) of each viewing position.
-    elev: np.ndarray
-       The payload elevation angle (in radians).
-    ice: float
-       The thickness of the ice [km].
-
-    Returns
-    -------
-    emergence_angle: np.ndarray
-       The emergence angle (in radians)
-    """
-
-    # make sure that elev, height are atleast 1D
-    elev = np.atleast_1d(elev)
-    height = np.atleast_1d(height)
-
-    # compute the 'theta' in the reference
-    theta = np.pi / 2.0 + elev
-
-    # compute sin(phi)
-    sphi = ((Re + height) / (Re + ice)) * np.sin(theta)
-
-    # create an array to store the result
-    emerg_angle: np.ndarray = np.zeros_like(sphi)
-
-    # if sphi < 1., arcsin is defined and we intersect the Earth
-    intersect = np.abs(sphi) <= 1.0
-
-    # and for points that intersect, we overwrite with the true earth angle
-    emerg_angle[intersect] = np.pi / 2.0 - np.arcsin(sphi[intersect])
-
-    # and we are done
-    return emerg_angle
-
-
-def spherical_to_cartesian(
-    theta: np.ndarray, phi: np.ndarray, r: np.ndarray = 1.0
-) -> np.ndarray:
-    """
-    Convert an array of (theta, phi, r) points to (N, 3) Cartesian vectors.
-
-    Parameters
-    ----------
-    theta: np.ndarray
-       The polar angle (in radians).
-    phi: np.ndarray
-       The azimuthal angle (in radians)
-    r: np.ndarray
-       The radius of the points (defaults to 1. for unit sphere)
-
-    Returns
-    -------
-    points: np.ndarray
-       A (N, 3) array containing the Cartesian coordinates.
-    """
-
-    # make sure they are both atleast 1D
-    r = np.atleast_1d(r)
-    theta = np.atleast_1d(theta)
-    phi = np.atleast_1d(phi)
-
-    # create the storage for the cartesian points
-    cartesian = np.empty((theta.size, 3))
-
-    # and fill in the values
-    cartesian[:, 0] = r * np.sin(theta) * np.cos(phi)
-    cartesian[:, 1] = r * np.sin(theta) * np.sin(phi)
-    cartesian[:, 2] = r * np.cos(theta)
-
-    # and we are done
-    return cartesian
-
-
-def decay_zenith_azimuth(decay_point: np.ndarray, axis: np.ndarray) -> np.ndarray:
-    """
-    Returns the zenith angle and azimuth angle (measured from East to North) of a shower as measured at the decay point
-
-
-    Parameters
-    ----------
-    axis: np.ndarray
-        A shape=(3,) array of the geocentric x,y,z coordinates of shower axis (km)
-    decay_point: np.ndarray
-        A shape=(N,3) array of the geocentric x,y,z coordinates of the decay points (km).
-
-    Returns
-    -------
-    theta: np.ndarray
-        The zenith angle of each shower from a line normal to the Earth centered on the decay point (rad).
-    phi: np.ndarray
-        The azimuth angle (measured from East to North) of each shower relative to the decay point (rad).
-    """
-
-    dot1 = np.dot(normalize(decay_point), axis)
-    zenith = np.arccos(dot1)
-    
-    decay_point_spherical = cartesian_to_spherical(decay_point)
-    axis_spherical = cartesian_to_spherical(axis[None,:])
-    
-    y = np.sin(decay_point_spherical[:,2] - axis_spherical[:,2]) * np.cos(np.pi/2 - axis_spherical[:,1])
-    x = np.cos(np.pi/2 - decay_point_spherical[:,1]) * np.sin(np.pi/2 - axis_spherical[:,1]) - np.sin(np.pi/2 - decay_point_spherical[:,1]) * np.cos(np.pi/2 - axis_spherical[:,1]) * np.cos(decay_point_spherical[:,2] - axis_spherical[:,2])
-    a = np.arctan2(y,x)
-    
-    azimuth = a + np.pi/2
-
-    return zenith, azimuth, decay_point_spherical
-
-
-def decay_altitude(
-    emergence: np.ndarray, decay_length: np.ndarray, thickness: float
-) -> np.ndarray:
-    """
-    Give the emergence angle at the surface, and the decay length,
-    calculate the altitude of the decay point.
-
-
-    Parameters
-    ----------
-    emergence: np.ndarray
-        The emergence angle at the surface (radians)
-    decay_length: np.ndarray
-        The decay length from the surface (in km).
-    thickness: float
-        The ice thickness (in km).
-
-    Returns
-    -------
-    altitude: np.ndarray
-        The altitude of the decay point (km).
-    """
-
-    # calculate the local zenith angle
-    local_zenith = np.pi / 2.0 - emergence
-
-    # the radius at sea-level
-    Rsea = Re + thickness
-
-    # and use the cosine rule to calculate the geocentric distance
-    geocentric = np.sqrt(
-        Rsea ** 2.0
-        + decay_length ** 2.0
-        + 2 * Rsea * decay_length * np.cos(local_zenith)
-    )
-
-    # and convert that into an altitude ASL
-    altitude: np.ndarray = geocentric - Re
-
-    return altitude
-
-
-def obs_zenith_azimuth(
-    station: np.ndarray, decay_point: np.ndarray, decay_point_spherical: np.ndarray) -> np.ndarray:
-    """
-    Returns the zenith angle and azimuth angle (measured from East to North) at which the decay points are located relative to the station.
-
-
-    Parameters
-    ----------
-    station: np.ndarray
-        A shape=(3,) array of the geocentric x,y,z coordinates of the station (km)
-    decay_point: np.ndarray
-        A shape=(N,3) array of the geocentric x,y,z coordinates of the decay points (km).
-
-    Returns
-    -------
-    theta: np.ndarray
-        The zenith angle of each decay point from a line normal to the Earth centered on the station (rad).
-    phi: np.ndarray
-        The azimuth angle (measured from East to North) of each decay point relative to the station (rad).
-    """
-
-    decay_vector = decay_point - station['geocentric']
-    decay_vector = normalize(decay_vector)
-
-    dot1 = np.dot(decay_vector, station['geocentric']/np.linalg.norm(station['geocentric']))
-    zenith = np.arccos(dot1)
-
-    lat = np.deg2rad(station['geodetic'][0])
-    lon = np.deg2rad(station['geodetic'][1])
-    
-    y = np.sin(lon - decay_point_spherical[:,2]) * np.cos(np.pi/2 - decay_point_spherical[:,1])
-    x = np.cos(lat) * np.sin(np.pi/2 - decay_point_spherical[:,1]) - np.sin(lat) * np.cos(np.pi/2 - decay_point_spherical[:,1]) * np.cos(lon - decay_point_spherical[:,2])
-    a = np.arctan2(y,x)
-<<<<<<< HEAD
-
-=======
-    
->>>>>>> f619b2ab
-    # first add pi/2 so that azimuth is measured from East instead of North. Then wrap azimuth between [-pi,pi)
-    azimuth = ((a + np.pi/2) + np.pi) % (2*np.pi) - np.pi
-
-    return zenith, azimuth
-
-
-def distance_to_horizon(height: float, radius: float = Re) -> float:
-    """
-    Calculate the distance to the horizon from a given altitude
-    with a given ice thickness.
-    Parameters
-    ----------
-    height: np.ndarray
-        The payload altitude in km.
-    thickness: np.ndarray
-        The ice thickness in km.
-    Returns
-    -------
-    distance: np.ndarray
-        The distance to the payload in km.
-    """
-    return (radius + height) * np.sin(-horizon_angle(height))
-
-
-@njit
-def norm(vec: np.ndarray):
-    # norm along axis=1
-    return np.sqrt(vec[:,0]**2 +vec[:,1]**2 + vec[:,2]**2)
-
-
-@njit
-def normalize(vec: np.ndarray):
-    # normalize along axis=1
-    norm = np.sqrt(vec[:,0]**2 +vec[:,1]**2 + vec[:,2]**2)
-    return vec/np.expand_dims(norm, 1)
+"""
+This module provides free-functions for calculating various
+needed geometric quantities and formulas.
+"""
+from typing import Any, NamedTuple, Tuple
+
+import numpy as np
+import shapely
+from shapely.geometry import Polygon
+from shapely.ops import unary_union
+import triangle as tr
+
+from marmots.constants import Re
+
+from numba import jit, njit
+
+__all__ = [
+    "view_angle",
+    "altitude",
+    "points_on_earth",
+    "horizon_angle",
+    "rotate_around_axis",
+    "find_intersection",
+    "cartesian_to_spherical",
+    "spherical_to_cartesian",
+    "project",
+    "unproject",
+    "geometric_area",
+    "obs_zenith_azimuth",
+    "decay_zenith_azimuth",
+    "emergence_angle",
+    "decay_altitude",
+    "triangle_random_point",
+    "norm",
+]
+
+# create a named tuple to store our geometry information
+GeometricArea = NamedTuple(
+    "GeometricArea",
+    [
+        ("area", np.ndarray),
+        ("dot", np.ndarray),
+        ("emergence", np.ndarray),
+        ("stations", np.ndarray),
+        ("trials", np.ndarray),
+        ("axis", np.ndarray),
+        ("N", float),
+        ("orientations", np.ndarray),
+        ("fov", np.ndarray),
+    ],
+)
+
+def geometric_area(
+    ra_deg: float,
+    dec_deg: float,
+    lat_deg: np.ndarray,
+    lon_deg: np.ndarray, 
+    height: np.ndarray,
+    maxview: float,
+    orientations: np.ndarray,
+    fov: np.ndarray,
+    N: int = 10_000,
+    min_elev: float = np.deg2rad(-30),
+):
+    """
+    Compute the geometric area on the surface of the Earth "illuminated"
+    within a maximum `view` angle around a source elevation `elev` and
+    a source `phi` from an an altitude `height`.
+
+    Parameters
+    ----------
+    height: float
+        The observation heights (km).
+    maxview: float
+        The maximum view angle from the payload (radians).
+    elev: float
+        The elevation angle (-nve) of the source at the payload (radians).
+    phi: float
+        The azimuthal angle of the source (radians).
+    N: int
+        The number of trials to evaluate the integral.
+    ice: float
+        The constant thickness of the ice (km)
+
+    Returns
+    -------
+    area: float
+        The geometric area at each elevation angle (km^2).
+    emergence: np.ndarray
+        The detected emergence angles for each trial (radians)
+    view: np.ndarray
+        The detected view angles for each trial (view)
+    """
+
+    ra = np.deg2rad(ra_deg)
+    dec = np.deg2rad(dec_deg)
+    lat = np.deg2rad(lat_deg)
+    lon = np.deg2rad(lon_deg)
+
+    alt = altitude(ra, dec, lat, lon)
+
+    theta = np.pi/2 - dec
+    phi = ra  
+
+    # the particle axis
+    axis = -spherical_to_cartesian(theta, phi, r=1.0)[0]
+
+    # generate ~N random points in the corresponding segment
+    trials, A0, stations, orientations, fov = points_on_earth(lat, lon, height, alt, axis, maxview, orientations, fov, N, min_elev)
+    
+    events_generated = trials.shape[0]
+    
+    if (events_generated == 0):
+
+        return GeometricArea(A0, np.array([]), np.array([]), np.array([]), np.array([]), axis, 0, np.array([]), np.array([]))
+
+    else:
+
+        '''
+        in_view = np.zeros(events_generated)
+        for i in range(stations["geocentric"].shape[0]):
+            in_view += view_angle(trials, stations["geocentric"][i], axis) <= maxview 
+            
+        trials = trials[in_view > 0]
+        '''
+
+        # compute the dot product of each trial point with the axis vector
+        dot = np.dot(normalize(trials), axis)
+
+        # and mask those trials whose dot product < 0 - since trials are on
+        # the surface of the Earth, this would require the RF to propagate
+        # through the Earth which is going to render the event undetectable.
+        valid = dot > 0
+
+        # mask the dot products and view angle
+        dot = dot[valid]
+            
+        # compute the average emergence angle for this elevation
+        emergence = np.pi/2.0 - np.arccos(dot) if dot.size else np.asarray([])
+                   
+        # and we are done
+        return GeometricArea(A0, dot, emergence, stations, trials[valid], axis, events_generated, orientations, fov)
+
+
+def altitude(ra, dec, lat, lon):
+    alt = np.arcsin( np.sin(dec)*np.sin(lat) + np.cos(dec)*np.cos(lat)*np.cos(lon-ra) )
+    return alt
+
+
+def decay_view(
+    decay_point: np.ndarray, axis: np.ndarray, station: np.ndarray,
+) -> np.ndarray:
+
+    d = station - decay_point
+    
+    return np.arccos(np.dot(normalize(d), axis)) 
+
+
+def view_angle(point: np.ndarray, obspoint: np.ndarray, axis: np.ndarray) -> np.ndarray:
+    """
+    Given the height of the observer (in km), the location of the observation
+    point `point` in geocentric coordinates, and the particle `axis`, calculate
+    the angle of the observer from the particle's frame i.e. the view angle.
+
+    Parameters
+    ----------
+    height: np.ndarray
+       A (N, 1)-length array containing detector heights (in km).
+    point: np.ndarray
+       A (N, 3)-length array containing obspoint locations in
+       geocentric (km) coordinates.
+    axis: np.ndarray
+       A (N, 3)-length array containing the normalized
+       axis of the particle velocity.
+
+    Returns
+    -------
+    view: np.ndarray
+       The view angle for each decay point (in radians).
+
+    """
+       
+    # calculate the vector from the point to the obs. points
+    view = obspoint - point
+
+    # calculate the view angle
+    return np.arccos(np.dot(normalize(view), axis))
+
+
+def points_on_earth(
+    lat: np.ndarray, 
+    lon: np.ndarray, 
+    height: np.ndarray, 
+    alt: np.ndarray,  
+    axis: np.ndarray, 
+    maxview: float,
+    orientations: np.ndarray,
+    fov: np.ndarray,
+    N: int = 10_000,
+    min_elev: float = np.deg2rad(-30),
+) -> np.ndarray:
+    """
+    Sample `N` 3D vectors from the patch on the Earth centered at a given
+    pyaload and elevation angle with a maximum view angle of `maxview`.
+
+    Parameters
+    ----------
+    height: float
+        The height of the observation point in km.
+    elev: float
+        The payload elevation angle in radians (-ve below the horizon)
+    phi: float
+        The payload azimuth angle in radians.
+    view: float
+        The maximum view angle in radians.
+    N: int
+        The number of sample points to generater.
+    ice: float
+        The constant thickness of the ice (km).
+
+    Returns
+    -------
+    points: np.ndarray
+        A (N, 3) ndarray containing the generated random points.
+    area: float
+        The trapezoidal surface area sampled from (in km^2).
+    """
+
+    lowest_angle = alt - maxview
+
+    horizon = horizon_angle(height, radius=Re)
+
+    # if lowest_angle is above the horizon, this station doesn't view the Earth at all in this direction
+    # also, if we're looking below our minimum elevation angle cut, cut it
+    invalid = (lowest_angle > horizon) | (alt < min_elev)
+
+    # if no stations view the Earth, exit now
+    if (np.sum(invalid) == lat.size):
+        trials = np.array([])
+        A0 = 0 
+        stations = np.array([])
+
+    else:
+        
+        # save the stations that do have the Earth in view
+        station_theta = np.pi/2 - lat[~invalid]
+        station_phi = lon[~invalid]
+        station_height = height[~invalid]
+        
+        stations = {}
+        for i in range(station_theta.size):
+            stations[i] = {"geocentric": spherical_to_cartesian(station_theta[i], station_phi[i], Re+station_height[i])[0], 
+                            "geodetic": np.array([np.rad2deg(lat[~invalid][i]), np.rad2deg(lon[~invalid][i]), height[~invalid][i]]).T}
+        orientations = orientations[~invalid]
+        fov = fov[~invalid]
+        
+        
+        z = np.array([0,0,1])
+        perp = np.cross(axis, z) # axis perpindicular to the shower axis
+        v = rotate_around_axis(axis, perp/np.linalg.norm(perp), maxview) # the shower axis rotated by maxview
+        
+        theta = np.deg2rad(np.arange(0,360,15))
+        vectors = np.empty((theta.size,3))
+        for i in range(theta.size):
+               vectors[i] = -rotate_around_axis(v, axis, theta[i]) # a cone of vectors around the shower axis
+        
+        polygons = []
+        for i in range(len(stations)):
+            # from the vantage point of each station, see where our cone of vectors intersect the Earth
+            points = cartesian_to_spherical(np.array([find_intersection(vec, stations[i]["geocentric"]) for vec in vectors]))
+
+            # identify areas that cross on the antimeridian. These points need to be moved all to the same side
+            s = np.sum(points[:,2] > 0)
+            wrapped_over_antimeridian = (s != 0) & (s != points[:,2].size) & (np.mean(abs(points[:,2])) > np.pi/2)
+            if wrapped_over_antimeridian:
+                points[:,2][points[:,2] < 0] += 2*np.pi
+    
+            # sinusoidal projection allows us to work in 2D, while conserving the shape's area
+            x,y = project(points[:,0], 90 - np.rad2deg(points[:,1]), np.rad2deg(points[:,2]))
+
+            # this ensures that the vertices are in order
+            pp = list(zip(x,y))
+            cent=(np.sum([p[0] for p in pp])/len(pp),np.sum([p[1] for p in pp])/len(pp))
+            # sort by polar angle
+            pp.sort(key=lambda p: np.arctan2(p[1]-cent[1],p[0]-cent[0]))
+
+            polygons.append(Polygon(pp))
+
+        
+        # the union of all the areas
+        multi = unary_union(polygons)
+
+        # the union area
+        A0 = multi.area
+
+        # triangulate the union area in order to randomly sample points uniformly
+        triangles = []
+        if type(multi) == shapely.geometry.multipolygon.MultiPolygon:
+            for i in range(len(multi.geoms)):
+                vertices = np.array(multi.geoms[i].exterior.coords)[:-1]
+
+                start = np.arange(0, vertices.shape[0])
+                end = np.roll(start,-1)
+                segments = np.column_stack((start,end))
+
+                shape = dict(vertices = vertices, segments = segments)
+
+                tri = tr.triangulate(shape, 'p')
+
+                triangles.append(tri['vertices'][tri['triangles']])
+        else:
+            vertices = np.array(multi.exterior.coords)[:-1]
+
+            start = np.arange(0, vertices.shape[0])
+            end = np.roll(start,-1)
+            segments = np.column_stack((start,end))
+
+            shape = dict(vertices = vertices, segments = segments)
+
+            tri = tr.triangulate(shape, 'p')
+
+            triangles.append(tri['vertices'][tri['triangles']])
+
+        triangles = np.concatenate(triangles)
+        
+        # find the area of each triangle
+        areas = np.empty(triangles.shape[0])
+        for i in range(triangles.shape[0]):
+            areas[i] = Polygon(triangles[i]).area
+            
+        idx = np.random.choice(np.arange(triangles.shape[0]), p=areas/np.sum(areas), size=N) # randomly pick triangles weighed by their area 
+        idx, counts = np.unique(idx, return_counts = True) # count how many times each triangle was picked
+        proj_trials = np.concatenate(list(map(triangle_random_point, triangles[idx], counts))) # and sample that many points from each triangle 
+        
+        # reverse sinusoidal projection
+        trials_spherical = unproject(proj_trials)
+
+        trials = spherical_to_cartesian(trials_spherical[:,1], trials_spherical[:,2], trials_spherical[:,0])
+
+    # and return the trials, area, and valid stations
+    return trials, A0, stations, orientations, fov
+
+
+def triangle_random_point(triangle, size):
+    r1 = np.random.random(size)
+    r2 = np.random.random(size)
+
+    P = (1 - np.sqrt(r1)).reshape(-1,1) * triangle[0] + (np.sqrt(r1) * (1 - r2)).reshape(-1,1) * triangle[1] + (np.sqrt(r1) * r2).reshape(-1,1) * triangle[2]
+    
+    return P
+
+
+def rotate_around_axis(vector, axis, theta):
+    R = np.empty((3,3))
+    R[0] = np.array([np.cos(theta)+axis[0]**2 * (1-np.cos(theta)), axis[0]*axis[1]*(1-np.cos(theta)) - axis[2]*np.sin(theta),axis[0]*axis[2]*(1-np.cos(theta)) + axis[1]*np.sin(theta)])
+    R[1] = np.array([axis[1]*axis[0]*(1-np.cos(theta)) + axis[2]*np.sin(theta),np.cos(theta)+axis[1]**2 * (1-np.cos(theta)),axis[1]*axis[2]*(1-np.cos(theta)) - axis[0]*np.sin(theta)])
+    R[2] = np.array([axis[2]*axis[0]*(1-np.cos(theta)) - axis[1]*np.sin(theta),axis[2]*axis[1]*(1-np.cos(theta)) + axis[0]*np.sin(theta),np.cos(theta)+axis[2]**2 * (1-np.cos(theta))])
+    
+    return R @ vector
+
+
+def find_intersection(vector, station):
+    
+    #https://diegoinacio.github.io/computer-vision-notebooks-page/pages/ray-intersection_sphere.html
+    
+    #note: this assumes that the vector is pointed toward the source
+    
+    t = np.dot(station, vector)
+    p = station - vector*t
+    d = np.linalg.norm(p)
+
+    height = np.linalg.norm(station)
+    horizon_elev = -np.arccos(Re / height) # the angle from horizontal to the horizon from the station
+    vec_elev = -np.arccos(np.dot(station/height,vector)) + np.pi/2 # the angle from horizontal for the observation vector
+
+    if(vec_elev > horizon_elev):
+        # if the vector points above the horizon, rotate it towards the Earth such that it hits the horizon
+        axis = np.cross(station/height, vector) # axis perpendicular to the station vector and observation vector
+        horizon_vec = rotate_around_axis(vector, axis, -(horizon_elev-vec_elev)) # rotate the observation vector such that it is pointed at the horizon
+        new_t = np.dot(station, horizon_vec)
+        new_p = station - horizon_vec*new_t
+        Ps = new_p
+
+    elif(vec_elev == horizon_elev):
+        # this happens when the vector is tangent to the Earth
+        Ps = p
+
+    else:
+        # find the first point of intersection when the vector passes through the Earth
+        i = np.sqrt(Re**2 - d**2)
+        Ps = station - vector*(t + i)
+        
+    return Ps
+
+
+def cartesian_to_spherical(point):
+
+    spherical = np.empty((point.shape[0], 3))
+
+    spherical[:,0] = norm(point)
+    spherical[:,1] = np.arccos(point[:,2]/norm(point))
+    spherical[:,2] = np.arctan2(point[:,1], point[:,0])
+
+    return spherical
+
+
+def project(radius, latitude, longitude):
+    lat_dist = np.pi * radius / 180
+    y = latitude * lat_dist 
+    x = longitude * lat_dist * np.cos(np.deg2rad(latitude))
+    return x, y
+
+
+def unproject(point):
+    spherical = np.empty((point.shape[0], 3))
+    
+    lat_dist = np.pi * Re/180
+    latitude = point[:,1]/lat_dist
+    longitude = point[:,0]/lat_dist/np.cos(np.deg2rad(latitude))
+    
+    spherical[:,0] = Re
+    spherical[:,1] = np.deg2rad(90 - latitude)
+    spherical[:,2] = np.deg2rad(longitude)
+    return spherical
+
+
+def horizon_angle(height: np.ndarray, radius: float = Re) -> np.ndarray:
+    """
+    Calculate the horizon angle (in radians)
+    for a given set of heights (in km).
+
+    Parameters
+    ----------
+    height: np.ndarray
+       The height of the viewing point (km).
+    ice: float
+       The constant ice thickness (km)
+
+    Returns
+    -------
+    horizon: np.ndarray
+       The horizon angle (in radians).
+    """
+    return -np.arccos((radius) / (radius + height))
+
+
+def emergence_angle(
+    height: np.ndarray, elev: np.ndarray, ice: float = 0.0
+) -> np.ndarray:
+    """
+    Given a viewing height (in km) and a set of payload elevation angles (in
+    radians), compute the emergence angle from the surface intersection of the
+    elevation angle looking at the payload.
+
+    See:
+        https://math.stackexchange.com/questions/209271/
+        given-an-altitude-and-a-viewing-angle-how-do-i-determine-the-distance-of-the-vie
+
+    for a diagram and derivation of the formula used in this implementation.
+
+    Parameters
+    ----------
+    height: np.ndarray
+       The height (in km) of each viewing position.
+    elev: np.ndarray
+       The payload elevation angle (in radians).
+    ice: float
+       The thickness of the ice [km].
+
+    Returns
+    -------
+    emergence_angle: np.ndarray
+       The emergence angle (in radians)
+    """
+
+    # make sure that elev, height are atleast 1D
+    elev = np.atleast_1d(elev)
+    height = np.atleast_1d(height)
+
+    # compute the 'theta' in the reference
+    theta = np.pi / 2.0 + elev
+
+    # compute sin(phi)
+    sphi = ((Re + height) / (Re + ice)) * np.sin(theta)
+
+    # create an array to store the result
+    emerg_angle: np.ndarray = np.zeros_like(sphi)
+
+    # if sphi < 1., arcsin is defined and we intersect the Earth
+    intersect = np.abs(sphi) <= 1.0
+
+    # and for points that intersect, we overwrite with the true earth angle
+    emerg_angle[intersect] = np.pi / 2.0 - np.arcsin(sphi[intersect])
+
+    # and we are done
+    return emerg_angle
+
+
+def spherical_to_cartesian(
+    theta: np.ndarray, phi: np.ndarray, r: np.ndarray = 1.0
+) -> np.ndarray:
+    """
+    Convert an array of (theta, phi, r) points to (N, 3) Cartesian vectors.
+
+    Parameters
+    ----------
+    theta: np.ndarray
+       The polar angle (in radians).
+    phi: np.ndarray
+       The azimuthal angle (in radians)
+    r: np.ndarray
+       The radius of the points (defaults to 1. for unit sphere)
+
+    Returns
+    -------
+    points: np.ndarray
+       A (N, 3) array containing the Cartesian coordinates.
+    """
+
+    # make sure they are both atleast 1D
+    r = np.atleast_1d(r)
+    theta = np.atleast_1d(theta)
+    phi = np.atleast_1d(phi)
+
+    # create the storage for the cartesian points
+    cartesian = np.empty((theta.size, 3))
+
+    # and fill in the values
+    cartesian[:, 0] = r * np.sin(theta) * np.cos(phi)
+    cartesian[:, 1] = r * np.sin(theta) * np.sin(phi)
+    cartesian[:, 2] = r * np.cos(theta)
+
+    # and we are done
+    return cartesian
+
+
+def decay_zenith_azimuth(decay_point: np.ndarray, axis: np.ndarray) -> np.ndarray:
+    """
+    Returns the zenith angle and azimuth angle (measured from East to North) of a shower as measured at the decay point
+
+
+    Parameters
+    ----------
+    axis: np.ndarray
+        A shape=(3,) array of the geocentric x,y,z coordinates of shower axis (km)
+    decay_point: np.ndarray
+        A shape=(N,3) array of the geocentric x,y,z coordinates of the decay points (km).
+
+    Returns
+    -------
+    theta: np.ndarray
+        The zenith angle of each shower from a line normal to the Earth centered on the decay point (rad).
+    phi: np.ndarray
+        The azimuth angle (measured from East to North) of each shower relative to the decay point (rad).
+    """
+
+    dot1 = np.dot(normalize(decay_point), axis)
+    zenith = np.arccos(dot1)
+    
+    decay_point_spherical = cartesian_to_spherical(decay_point)
+    axis_spherical = cartesian_to_spherical(axis[None,:])
+    
+    y = np.sin(decay_point_spherical[:,2] - axis_spherical[:,2]) * np.cos(np.pi/2 - axis_spherical[:,1])
+    x = np.cos(np.pi/2 - decay_point_spherical[:,1]) * np.sin(np.pi/2 - axis_spherical[:,1]) - np.sin(np.pi/2 - decay_point_spherical[:,1]) * np.cos(np.pi/2 - axis_spherical[:,1]) * np.cos(decay_point_spherical[:,2] - axis_spherical[:,2])
+    a = np.arctan2(y,x)
+    
+    azimuth = a + np.pi/2
+
+    return zenith, azimuth, decay_point_spherical
+
+
+def decay_altitude(
+    emergence: np.ndarray, decay_length: np.ndarray, thickness: float
+) -> np.ndarray:
+    """
+    Give the emergence angle at the surface, and the decay length,
+    calculate the altitude of the decay point.
+
+
+    Parameters
+    ----------
+    emergence: np.ndarray
+        The emergence angle at the surface (radians)
+    decay_length: np.ndarray
+        The decay length from the surface (in km).
+    thickness: float
+        The ice thickness (in km).
+
+    Returns
+    -------
+    altitude: np.ndarray
+        The altitude of the decay point (km).
+    """
+
+    # calculate the local zenith angle
+    local_zenith = np.pi / 2.0 - emergence
+
+    # the radius at sea-level
+    Rsea = Re + thickness
+
+    # and use the cosine rule to calculate the geocentric distance
+    geocentric = np.sqrt(
+        Rsea ** 2.0
+        + decay_length ** 2.0
+        + 2 * Rsea * decay_length * np.cos(local_zenith)
+    )
+
+    # and convert that into an altitude ASL
+    altitude: np.ndarray = geocentric - Re
+
+    return altitude
+
+
+def obs_zenith_azimuth(
+    station: np.ndarray, decay_point: np.ndarray, decay_point_spherical: np.ndarray) -> np.ndarray:
+    """
+    Returns the zenith angle and azimuth angle (measured from East to North) at which the decay points are located relative to the station.
+
+
+    Parameters
+    ----------
+    station: np.ndarray
+        A shape=(3,) array of the geocentric x,y,z coordinates of the station (km)
+    decay_point: np.ndarray
+        A shape=(N,3) array of the geocentric x,y,z coordinates of the decay points (km).
+
+    Returns
+    -------
+    theta: np.ndarray
+        The zenith angle of each decay point from a line normal to the Earth centered on the station (rad).
+    phi: np.ndarray
+        The azimuth angle (measured from East to North) of each decay point relative to the station (rad).
+    """
+
+    decay_vector = decay_point - station['geocentric']
+    decay_vector = normalize(decay_vector)
+
+    dot1 = np.dot(decay_vector, station['geocentric']/np.linalg.norm(station['geocentric']))
+    zenith = np.arccos(dot1)
+
+    lat = np.deg2rad(station['geodetic'][0])
+    lon = np.deg2rad(station['geodetic'][1])
+    
+    y = np.sin(lon - decay_point_spherical[:,2]) * np.cos(np.pi/2 - decay_point_spherical[:,1])
+    x = np.cos(lat) * np.sin(np.pi/2 - decay_point_spherical[:,1]) - np.sin(lat) * np.cos(np.pi/2 - decay_point_spherical[:,1]) * np.cos(lon - decay_point_spherical[:,2])
+    a = np.arctan2(y,x)
+
+    # first add pi/2 so that azimuth is measured from East instead of North. Then wrap azimuth between [-pi,pi)
+    azimuth = ((a + np.pi/2) + np.pi) % (2*np.pi) - np.pi
+
+    return zenith, azimuth
+
+
+def distance_to_horizon(height: float, radius: float = Re) -> float:
+    """
+    Calculate the distance to the horizon from a given altitude
+    with a given ice thickness.
+    Parameters
+    ----------
+    height: np.ndarray
+        The payload altitude in km.
+    thickness: np.ndarray
+        The ice thickness in km.
+    Returns
+    -------
+    distance: np.ndarray
+        The distance to the payload in km.
+    """
+    return (radius + height) * np.sin(-horizon_angle(height))
+
+
+@njit
+def norm(vec: np.ndarray):
+    # norm along axis=1
+    return np.sqrt(vec[:,0]**2 +vec[:,1]**2 + vec[:,2]**2)
+
+
+@njit
+def normalize(vec: np.ndarray):
+    # normalize along axis=1
+    norm = np.sqrt(vec[:,0]**2 +vec[:,1]**2 + vec[:,2]**2)
+    return vec/np.expand_dims(norm, 1)