--- conflicted
+++ resolved
@@ -1,276 +1,273 @@
-"""
-This module parameterizes the response of BEACON antennas to electric fields.
-"""
-import numpy as np
-import pandas as pd
-from typing import Any, Tuple
-
-import marmots.sky as sky
-from marmots.constants import Z_0, c, k_b
-from marmots import data_directory
-from scipy.fft import rfftfreq, irfft
-from numba import jit, njit
-from interpolation.splines import CGrid, eval_linear, extrap_options
-
-#from scipy.fft import irfft
-
-
-__all__ = [
-    "noise_voltage",
-    "voltage_from_field",
-    "get_Tsys",
-    "get_Tground",
-]
- 
-class Detector:
-    def __init__(self, model, freqs, gain = None):
-        
-        if model == "prototype":
-            hpol_gain_file = self.read_xfdtd_gain(
-            data_directory + "/beacon/beacon_150m_hpol_gain_middle.csv"
-                    )
-            hpol_csv_freqs = np.unique(hpol_gain_file.freq_MHz.values)
-            hpol_theta = np.unique(hpol_gain_file.theta_deg.values)
-            hpol_az = np.unique(hpol_gain_file.phi_deg.values)
-            self.hpol_gain = hpol_gain_file.G_dBi.values.reshape((hpol_csv_freqs.size, hpol_theta.size, hpol_az.size))
-
-            self.grid = CGrid(hpol_csv_freqs, hpol_theta, hpol_az)
-
-            hpol_impedance = self.read_xfdtd_impedance(data_directory + "/beacon/beacon_150m_hpol_impedance_middle.csv")
-            hpol_impedance_freqs = np.array(hpol_impedance.freq_MHz)
-            hpol_impedance_real = np.array(hpol_impedance.RealZ)
-            hpol_impedance_imag = np.array(hpol_impedance.ImagZ)
-
-            self.resistance = np.interp(freqs, hpol_impedance_freqs, hpol_impedance_real)
-            self.reactance = np.interp(freqs, hpol_impedance_freqs, hpol_impedance_imag)
-
-            self.Z_L = 200.0  # Ohms, the impedance at the load
-            self.T_L = 100.0 # Kelvin, noise temperature of the first stage beacon amps
-
-            self.ground_temp = 300 # Kelvin
-            self.sky_frac = 0.5
-
-            self.h_eff = self.effective_height(freqs)
-            
-        elif model == "rhombic":
-            
-<<<<<<< HEAD
-            hpol_gain_file = np.load(data_directory + "/beacon/rhombic_antenna_vpol_rotated.npz")
-=======
-            hpol_gain_file = np.load(data_directory + "/beacon/hpol_rhombic.npz")
->>>>>>> cf1eb464
-            hpol_freqs = hpol_gain_file["freq_MHz"]
-            hpol_theta = hpol_gain_file["theta_deg"]
-            hpol_az = hpol_gain_file["phi_deg"]
-            self.hpol_gain = hpol_gain_file["gain_dBi"]
-            
-            self.grid = CGrid(hpol_freqs, hpol_theta, hpol_az)
-            
-            self.resistance = np.interp(freqs, hpol_freqs, hpol_gain_file["Rant"])
-            self.reactance = np.interp(freqs, hpol_freqs, hpol_gain_file["Xant"])
-            
-            self.Z_L = 200  # Ohms, the impedance at the load
-            self.T_L = 100.0 # Kelvin, noise temperature of the first stage beacon amps
-
-            self.ground_temp = 300 # Kelvin
-            self.sky_frac = 0.4
-
-            self.h_eff = self.effective_height(freqs)
-            
-        elif model == "matched":
-
-            self.hpol_gain = gain
-
-            self.resistance = 50
-            self.reactance = 0
-
-            self.Z_L = 50  # Ohms, the impedance at the load
-            self.T_L = 100.0 # Kelvin, noise temperature of the first stage beacon amps
-
-            self.ground_temp = 300 # Kelvin
-            self.sky_frac = 0.3
-
-            self.h_eff = self.effective_height(freqs)
-
-        else:
-            print("Model not supported!")
-
-    def read_xfdtd_gain(self, finame):
-        gain = pd.read_csv(
-            finame,
-            skiprows=1,
-            names=["freq_MHz", "theta_deg", "phi_deg", "phiGain", "thetaGain"],
-            encoding="ISO 8859-1"
-        )
-
-        gain.freq_MHz *= 1000.0  # stored in GHz in csv file, convert to MHz here
-        gtheta = gain.thetaGain  # dBi
-        gphi = gain.phiGain  # dBi
-
-        G = np.sqrt(gtheta ** 2 + gphi ** 2)
-        gain["G_dBi"] = 10.0 * np.log10(G)
-
-        return gain
-
-    def read_xfdtd_impedance(self, finame, Z0=50.0):
-        impedance = pd.read_csv(
-            finame, names=["freq_MHz", "RealZ", "ImagZ"], dtype=float, skiprows=1
-        )
-
-        impedance[
-            "freq_MHz"
-        ] *= 1000.0  # stored in GHz in csv file, convert to MHz here
-        impedance["Z"] = impedance.RealZ + 1j * impedance.ImagZ
-        impedance["Gamma"] = (impedance.Z - Z0) / (impedance.Z + Z0)
-        impedance["S11"] = 20.0 * np.log10(abs(impedance.Gamma))
-        return impedance
-
-    def effective_height(self, freqs) -> np.ndarray:
-            
-        h_eff = (
-            4.0 * self.resistance / Z_0 * (c/freqs)**2 / 4.0 / np.pi
-        )
-        
-        P_div = (
-            np.abs(self.Z_L) ** 2
-            / np.abs(
-                self.resistance
-                + 1j * self.reactance
-                + self.Z_L
-            )
-            ** 2
-        )
-        
-        h_eff *= P_div
-            
-        return np.sqrt(h_eff)
-
-    def voltage_from_field(
-        self, Epeak: np.ndarray, freqs: np.ndarray, theta: np.ndarray, phi: np.ndarray
-    ) -> np.ndarray:
-        """
-        Given a peak electric field (in V/m), calculate the voltage seen
-        at the load of the BEACON antenna.
-
-        See any RF or antenna textbook for a derivation of this.
-
-        Parameters
-        ----------
-        Epeak: np.ndarray
-            The peak-electric field (in V/m).
-        freqs: np.ndarray
-            The frequencies (in MHz) at which to evaluate.
-        gain: float
-            The peak gain (in dBi).
-
-        Returns
-        -------
-        voltage; np.ndarray
-            The voltage seen at the load of the antenna.
-        """
-        if type(self.hpol_gain) == np.ndarray:
-
-            # calculate the linear gain - `gain` must be power gain.
-            D = directivity(self.grid, self.hpol_gain, freqs, theta, phi)
-
-            G = (10 ** (D / 10.0))
-
-            x = self.h_eff * Epeak.T
-            
-            out = np.sum(x * np.sqrt(G.T), axis=1)
-        
-        else:
-
-            G = (10 ** (self.hpol_gain / 10.0))
-
-            x = self.h_eff * Epeak.T
-            
-            out = np.sum(x * np.sqrt(G), axis=1)
-
-        return out
-
-    def Vrms(self, freqs: np.ndarray):
-        """
-        The RMS voltage created by galactic, extragalactic, ground, and system noise.
-        """
-        
-        # P_div is the power from the voltage divider
-        P_div = (
-            np.abs(self.Z_L) ** 2
-            / np.abs(
-                self.Z_L
-                + self.resistance
-                + 1j * self.reactance
-            )
-            ** 2
-        )
-        noise = (
-            4.0 * k_b * self.resistance * (self.sky_frac * sky.noise_temperature(freqs) + (1-self.sky_frac) * self.ground_temp)
-        ) # noise due to galactic, extragalactic, and ground
-        noise *= P_div
-        noise += (
-            k_b * self.T_L * np.real(self.Z_L)
-        )  # internal noise
-        
-        noise[np.isnan(noise)] = 0 # replace all NaNs with 0
-        df = freqs[1]-freqs[0]
-        
-        return np.sqrt(np.sum(df*noise))
-
-
-@njit
-def directivity(
-    grid: Tuple[np.ndarray, np.ndarray, np.ndarray],
-    values: np.ndarray,
-    freqs: np.ndarray,
-    theta: np.ndarray,
-    phi: np.ndarray,
-) -> np.ndarray:
-    """
-    Perform a multi-dimensional linear interpolation using Numba.
-
-    Parameters
-    ----------
-    grid: CGrid
-        The rectangular grid for the interpolation.
-    values: np.ndarray
-        The 4D array of values at the grid locations.
-    freqs: np.ndarray
-        The frequencies to interpolate at (MHz).
-    decay: np.ndarray
-        The decay altitudes to interpolate at (km).
-    zenith: np.ndarray
-        The zenith angles to interpolate at (degrees).
-    view: np.ndarray
-        The view to interpolate at (degrees).
-
-    Returns
-    -------
-    Efield: np.ndarray
-       The electric field interpolated at each (f, d, z, v).
-    """
-    # allocate the output array
-    D = np.zeros((freqs.size, theta.size), dtype=np.float64)
-
-    for i in np.arange(freqs.shape[-1]):
-        D[i,:] = eval_linear(
-            grid, 
-            values, 
-            np.column_stack(
-                    (np.repeat(freqs[i], phi.size), theta, phi)
-                ).astype(np.float64), extrap_options.LINEAR)
-    # and we are done
-    return D
-
-
-
-
-
-
-    
-   
-
-
-
-
-
+"""
+This module parameterizes the response of BEACON antennas to electric fields.
+"""
+import numpy as np
+import pandas as pd
+from typing import Any, Tuple
+
+import marmots.sky as sky
+from marmots.constants import Z_0, c, k_b
+from marmots import data_directory
+from scipy.fft import rfftfreq, irfft
+from numba import jit, njit
+from interpolation.splines import CGrid, eval_linear, extrap_options
+
+#from scipy.fft import irfft
+
+
+__all__ = [
+    "noise_voltage",
+    "voltage_from_field",
+    "get_Tsys",
+    "get_Tground",
+]
+ 
+class Detector:
+    def __init__(self, model, freqs, gain = None):
+        
+        if model == "prototype":
+            hpol_gain_file = self.read_xfdtd_gain(
+            data_directory + "/beacon/beacon_150m_hpol_gain_middle.csv"
+                    )
+            hpol_csv_freqs = np.unique(hpol_gain_file.freq_MHz.values)
+            hpol_theta = np.unique(hpol_gain_file.theta_deg.values)
+            hpol_az = np.unique(hpol_gain_file.phi_deg.values)
+            self.hpol_gain = hpol_gain_file.G_dBi.values.reshape((hpol_csv_freqs.size, hpol_theta.size, hpol_az.size))
+
+            self.grid = CGrid(hpol_csv_freqs, hpol_theta, hpol_az)
+
+            hpol_impedance = self.read_xfdtd_impedance(data_directory + "/beacon/beacon_150m_hpol_impedance_middle.csv")
+            hpol_impedance_freqs = np.array(hpol_impedance.freq_MHz)
+            hpol_impedance_real = np.array(hpol_impedance.RealZ)
+            hpol_impedance_imag = np.array(hpol_impedance.ImagZ)
+
+            self.resistance = np.interp(freqs, hpol_impedance_freqs, hpol_impedance_real)
+            self.reactance = np.interp(freqs, hpol_impedance_freqs, hpol_impedance_imag)
+
+            self.Z_L = 200.0  # Ohms, the impedance at the load
+            self.T_L = 100.0 # Kelvin, noise temperature of the first stage beacon amps
+
+            self.ground_temp = 300 # Kelvin
+            self.sky_frac = 0.5
+
+            self.h_eff = self.effective_height(freqs)
+            
+        elif model == "rhombic":
+            
+            hpol_gain_file = np.load(data_directory + "/beacon/hpol_rhombic.npz")
+
+            hpol_freqs = hpol_gain_file["freq_MHz"]
+            hpol_theta = hpol_gain_file["theta_deg"]
+            hpol_az = hpol_gain_file["phi_deg"]
+            self.hpol_gain = hpol_gain_file["gain_dBi"]
+            
+            self.grid = CGrid(hpol_freqs, hpol_theta, hpol_az)
+            
+            self.resistance = np.interp(freqs, hpol_freqs, hpol_gain_file["Rant"])
+            self.reactance = np.interp(freqs, hpol_freqs, hpol_gain_file["Xant"])
+            
+            self.Z_L = 200  # Ohms, the impedance at the load
+            self.T_L = 100.0 # Kelvin, noise temperature of the first stage beacon amps
+
+            self.ground_temp = 300 # Kelvin
+            self.sky_frac = 0.4
+
+            self.h_eff = self.effective_height(freqs)
+            
+        elif model == "matched":
+
+            self.hpol_gain = gain
+
+            self.resistance = 50
+            self.reactance = 0
+
+            self.Z_L = 50  # Ohms, the impedance at the load
+            self.T_L = 100.0 # Kelvin, noise temperature of the first stage beacon amps
+
+            self.ground_temp = 300 # Kelvin
+            self.sky_frac = 0.3
+
+            self.h_eff = self.effective_height(freqs)
+
+        else:
+            print("Model not supported!")
+
+    def read_xfdtd_gain(self, finame):
+        gain = pd.read_csv(
+            finame,
+            skiprows=1,
+            names=["freq_MHz", "theta_deg", "phi_deg", "phiGain", "thetaGain"],
+            encoding="ISO 8859-1"
+        )
+
+        gain.freq_MHz *= 1000.0  # stored in GHz in csv file, convert to MHz here
+        gtheta = gain.thetaGain  # dBi
+        gphi = gain.phiGain  # dBi
+
+        G = np.sqrt(gtheta ** 2 + gphi ** 2)
+        gain["G_dBi"] = 10.0 * np.log10(G)
+
+        return gain
+
+    def read_xfdtd_impedance(self, finame, Z0=50.0):
+        impedance = pd.read_csv(
+            finame, names=["freq_MHz", "RealZ", "ImagZ"], dtype=float, skiprows=1
+        )
+
+        impedance[
+            "freq_MHz"
+        ] *= 1000.0  # stored in GHz in csv file, convert to MHz here
+        impedance["Z"] = impedance.RealZ + 1j * impedance.ImagZ
+        impedance["Gamma"] = (impedance.Z - Z0) / (impedance.Z + Z0)
+        impedance["S11"] = 20.0 * np.log10(abs(impedance.Gamma))
+        return impedance
+
+    def effective_height(self, freqs) -> np.ndarray:
+            
+        h_eff = (
+            4.0 * self.resistance / Z_0 * (c/freqs)**2 / 4.0 / np.pi
+        )
+        
+        P_div = (
+            np.abs(self.Z_L) ** 2
+            / np.abs(
+                self.resistance
+                + 1j * self.reactance
+                + self.Z_L
+            )
+            ** 2
+        )
+        
+        h_eff *= P_div
+            
+        return np.sqrt(h_eff)
+
+    def voltage_from_field(
+        self, Epeak: np.ndarray, freqs: np.ndarray, theta: np.ndarray, phi: np.ndarray
+    ) -> np.ndarray:
+        """
+        Given a peak electric field (in V/m), calculate the voltage seen
+        at the load of the BEACON antenna.
+
+        See any RF or antenna textbook for a derivation of this.
+
+        Parameters
+        ----------
+        Epeak: np.ndarray
+            The peak-electric field (in V/m).
+        freqs: np.ndarray
+            The frequencies (in MHz) at which to evaluate.
+        gain: float
+            The peak gain (in dBi).
+
+        Returns
+        -------
+        voltage; np.ndarray
+            The voltage seen at the load of the antenna.
+        """
+        if type(self.hpol_gain) == np.ndarray:
+
+            # calculate the linear gain - `gain` must be power gain.
+            D = directivity(self.grid, self.hpol_gain, freqs, theta, phi)
+
+            G = (10 ** (D / 10.0))
+
+            x = self.h_eff * Epeak.T
+            
+            out = np.sum(x * np.sqrt(G.T), axis=1)
+        
+        else:
+
+            G = (10 ** (self.hpol_gain / 10.0))
+
+            x = self.h_eff * Epeak.T
+            
+            out = np.sum(x * np.sqrt(G), axis=1)
+
+        return out
+
+    def Vrms(self, freqs: np.ndarray):
+        """
+        The RMS voltage created by galactic, extragalactic, ground, and system noise.
+        """
+        
+        # P_div is the power from the voltage divider
+        P_div = (
+            np.abs(self.Z_L) ** 2
+            / np.abs(
+                self.Z_L
+                + self.resistance
+                + 1j * self.reactance
+            )
+            ** 2
+        )
+        noise = (
+            4.0 * k_b * self.resistance * (self.sky_frac * sky.noise_temperature(freqs) + (1-self.sky_frac) * self.ground_temp)
+        ) # noise due to galactic, extragalactic, and ground
+        noise *= P_div
+        noise += (
+            k_b * self.T_L * np.real(self.Z_L)
+        )  # internal noise
+        
+        noise[np.isnan(noise)] = 0 # replace all NaNs with 0
+        df = freqs[1]-freqs[0]
+        
+        return np.sqrt(np.sum(df*noise))
+
+
+@njit
+def directivity(
+    grid: Tuple[np.ndarray, np.ndarray, np.ndarray],
+    values: np.ndarray,
+    freqs: np.ndarray,
+    theta: np.ndarray,
+    phi: np.ndarray,
+) -> np.ndarray:
+    """
+    Perform a multi-dimensional linear interpolation using Numba.
+
+    Parameters
+    ----------
+    grid: CGrid
+        The rectangular grid for the interpolation.
+    values: np.ndarray
+        The 4D array of values at the grid locations.
+    freqs: np.ndarray
+        The frequencies to interpolate at (MHz).
+    decay: np.ndarray
+        The decay altitudes to interpolate at (km).
+    zenith: np.ndarray
+        The zenith angles to interpolate at (degrees).
+    view: np.ndarray
+        The view to interpolate at (degrees).
+
+    Returns
+    -------
+    Efield: np.ndarray
+       The electric field interpolated at each (f, d, z, v).
+    """
+    # allocate the output array
+    D = np.zeros((freqs.size, theta.size), dtype=np.float64)
+
+    for i in np.arange(freqs.shape[-1]):
+        D[i,:] = eval_linear(
+            grid, 
+            values, 
+            np.column_stack(
+                    (np.repeat(freqs[i], phi.size), theta, phi)
+                ).astype(np.float64), extrap_options.LINEAR)
+    # and we are done
+    return D
+
+
+
+
+
+
+    
+   
+
+
+
+
+